--- conflicted
+++ resolved
@@ -1,4 +1,3 @@
-<<<<<<< HEAD
 import {
   DEFAULT_SECTION_ORDER,
   DEFAULT_LIFECYCLE_ORDER,
@@ -10,11 +9,6 @@
   generateSortedText,
 } from "../utils/orderUtils.js";
 import { validateSectionOrder } from "../utils/astUtils.js";
-=======
-import {DEFAULT_SECTION_ORDER, DEFAULT_LIFECYCLE_ORDER, ERROR_MESSAGE} from "../constants.js"
-import { createNodeWithSection, sortNodes, groupNodes, generateSortedText } from "../utils/orderUtils.js"
-import { validateSectionOrder } from "../utils/astUtils.js"
->>>>>>> e834b6ac
 
 export default {
   meta: {
